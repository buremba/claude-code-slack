--- conflicted
+++ resolved
@@ -6,11 +6,8 @@
 import { DockerJobManager } from "./docker/job-manager";
 import { GitHubRepositoryManager } from "./github/repository-manager";
 import { setupHealthEndpoints } from "./simple-http";
-<<<<<<< HEAD
 import { SlackTokenManager } from "./slack/token-manager";
 import type { AgentManager } from "./infrastructure/agent-manager";
-=======
->>>>>>> a68e4d45
 import type { DispatcherConfig } from "./types";
 
 export class SlackDispatcher {
@@ -44,7 +41,6 @@
 
     this.app = new App(appConfig);
 
-<<<<<<< HEAD
     // Initialize managers based on infrastructure mode
     if (config.infrastructure === "docker") {
       if (!config.docker) {
@@ -57,10 +53,6 @@
       }
       this.jobManager = new KubernetesJobManager(config.kubernetes, this.tokenManager);
     }
-=======
-    // Initialize managers
-    this.jobManager = new KubernetesJobManager(config.kubernetes);
->>>>>>> a68e4d45
     this.repoManager = new GitHubRepositoryManager(config.github);
     this.eventHandlers = new SlackEventHandlers(
       this.app,
